package ansi

import (
	"bytes"
	"fmt"
	"hash/fnv"
	"io"
	"net/url"

	"github.com/charmbracelet/x/ansi"
)

// A LinkElement is used to render hyperlinks.
type LinkElement struct {
	BaseURL  string
	URL      string
	Children []ElementRenderer
	SkipText bool
	SkipHref bool
}

// Render renders a LinkElement.
func (e *LinkElement) Render(w io.Writer, ctx RenderContext) error {
<<<<<<< HEAD
	// Make OSC 8 hyperlink token.
	hyperlink, resetHyperlink, validURL := makeHyperlink(e.URL)
=======
	if !e.SkipText {
		if err := e.renderTextPart(w, ctx); err != nil {
			return err
		}
	}
	if !e.SkipHref {
		if err := e.renderHrefPart(w, ctx); err != nil {
			return err
		}
	}
	return nil
}

func (e *LinkElement) renderTextPart(w io.Writer, ctx RenderContext) error {
>>>>>>> c9af0458
	for _, child := range e.Children {
		if r, ok := child.(StyleOverriderElementRenderer); ok { //nolint:nestif
			var b bytes.Buffer
			st := ctx.options.Styles.LinkText
			if err := r.StyleOverrideRender(&b, ctx, st); err != nil {
				return fmt.Errorf("glamour: error rendering with style: %w", err)
			}

			token := hyperlink + b.String() + resetHyperlink
			if _, err := io.WriteString(w, token); err != nil {
				return fmt.Errorf("glamour: error writing hyperlink: %w", err)
			}
		} else {
			var b bytes.Buffer
			if err := child.Render(&b, ctx); err != nil {
				return fmt.Errorf("glamour: error rendering: %w", err)
			}
			token := hyperlink + b.String() + resetHyperlink
			el := &BaseElement{
				Token: token,
				Style: ctx.options.Styles.LinkText,
			}
			if err := el.Render(w, ctx); err != nil {
				return fmt.Errorf("glamour: error rendering: %w", err)
			}
		}
	}
	return nil
}

func (e *LinkElement) renderHrefPart(w io.Writer, ctx RenderContext) error {
	prefix := ""
	if !e.SkipText {
		prefix = " "
	}

	if validURL {
		token := hyperlink + resolveRelativeURL(e.BaseURL, e.URL) + resetHyperlink
		el := &BaseElement{
<<<<<<< HEAD
			Token:  token,
			Prefix: " ",
=======
			Token:  resolveRelativeURL(e.BaseURL, e.URL),
			Prefix: prefix,
>>>>>>> c9af0458
			Style:  ctx.options.Styles.Link,
		}
		if err := el.Render(w, ctx); err != nil {
			return err
		}
	}
	return nil
}

// makeHyperlink takes a URL and returns an OSC 8 hyperlink token.
func makeHyperlink(link string) (string, string, bool) {
	// Make OSC 8 hyperlink token.
	var hyperlink, resetHyperlink string

	u, err := url.Parse(link)
	validURL := err == nil && "#"+u.Fragment != link // if the URL only consists of an anchor, ignore it
	if validURL {                                    // if the URL only consists of an anchor, ignore it
		h := fnv.New32a()
		if _, err := io.WriteString(h, link); err != nil {
			return "", "", false
		}
		urlID := fmt.Sprintf("id=%d", h.Sum32())
		hyperlink = ansi.SetHyperlink(link, urlID)
		resetHyperlink = ansi.ResetHyperlink()
	}

	return hyperlink, resetHyperlink, validURL
}<|MERGE_RESOLUTION|>--- conflicted
+++ resolved
@@ -17,14 +17,16 @@
 	Children []ElementRenderer
 	SkipText bool
 	SkipHref bool
+
+	hyperlink, resetHyperlink string
+	validURL                  bool
 }
 
 // Render renders a LinkElement.
 func (e *LinkElement) Render(w io.Writer, ctx RenderContext) error {
-<<<<<<< HEAD
 	// Make OSC 8 hyperlink token.
-	hyperlink, resetHyperlink, validURL := makeHyperlink(e.URL)
-=======
+	e.hyperlink, e.resetHyperlink, e.validURL = makeHyperlink(e.URL)
+
 	if !e.SkipText {
 		if err := e.renderTextPart(w, ctx); err != nil {
 			return err
@@ -39,7 +41,6 @@
 }
 
 func (e *LinkElement) renderTextPart(w io.Writer, ctx RenderContext) error {
->>>>>>> c9af0458
 	for _, child := range e.Children {
 		if r, ok := child.(StyleOverriderElementRenderer); ok { //nolint:nestif
 			var b bytes.Buffer
@@ -48,7 +49,7 @@
 				return fmt.Errorf("glamour: error rendering with style: %w", err)
 			}
 
-			token := hyperlink + b.String() + resetHyperlink
+			token := e.hyperlink + b.String() + e.resetHyperlink
 			if _, err := io.WriteString(w, token); err != nil {
 				return fmt.Errorf("glamour: error writing hyperlink: %w", err)
 			}
@@ -57,7 +58,7 @@
 			if err := child.Render(&b, ctx); err != nil {
 				return fmt.Errorf("glamour: error rendering: %w", err)
 			}
-			token := hyperlink + b.String() + resetHyperlink
+			token := e.hyperlink + b.String() + e.resetHyperlink
 			el := &BaseElement{
 				Token: token,
 				Style: ctx.options.Styles.LinkText,
@@ -76,16 +77,11 @@
 		prefix = " "
 	}
 
-	if validURL {
-		token := hyperlink + resolveRelativeURL(e.BaseURL, e.URL) + resetHyperlink
+	if e.validURL {
+		token := e.hyperlink + resolveRelativeURL(e.BaseURL, e.URL) + e.resetHyperlink
 		el := &BaseElement{
-<<<<<<< HEAD
 			Token:  token,
-			Prefix: " ",
-=======
-			Token:  resolveRelativeURL(e.BaseURL, e.URL),
 			Prefix: prefix,
->>>>>>> c9af0458
 			Style:  ctx.options.Styles.Link,
 		}
 		if err := el.Render(w, ctx); err != nil {
@@ -102,7 +98,7 @@
 
 	u, err := url.Parse(link)
 	validURL := err == nil && "#"+u.Fragment != link // if the URL only consists of an anchor, ignore it
-	if validURL {                                    // if the URL only consists of an anchor, ignore it
+	if validURL {
 		h := fnv.New32a()
 		if _, err := io.WriteString(h, link); err != nil {
 			return "", "", false
